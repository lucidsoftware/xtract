--- conflicted
+++ resolved
@@ -35,14 +35,8 @@
 lazy val xtract = project.in(file("xtract-core")).settings(
   name := "xtract",
   description := "Library to deserialize Xml to user types.",
-<<<<<<< HEAD
   libraryDependencies ++= catsDependency ++ Seq(
-    "org.scala-lang.modules" %% "scala-xml" % "1.0.6",
-=======
-  libraryDependencies ++= Seq(
-    "org.scala-lang.modules" %% "scala-xml" % "1.1.0",
-    functionalDep(scalaVersion.value),
->>>>>>> 3166b6ec
+    "org.scala-lang.modules" %% "scala-xml" % "1.1.0"
   )
 )
 
